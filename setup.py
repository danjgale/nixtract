--- conflicted
+++ resolved
@@ -35,14 +35,10 @@
         'natsort>=7.1.1',
         'scipy>=1.5.0',
         'scikit-learn>=0.24.1',
-<<<<<<< HEAD
-        'load_confounds',
         'bctpy>=0.5.2',
         'seaborn>=0.11.0',
         'statsmodels>=0.12.2 '
-=======
         'load_confounds>=0.6.5'
->>>>>>> 5aaab9de
     ],
     tests_require=test_deps,
     extras_require=extras,
