--- conflicted
+++ resolved
@@ -79,7 +79,6 @@
                              'the names must correspond to headers in each '
                              'file. If no regressor names are provided, but '
                              'files are, all regressors in regressor files '
-<<<<<<< HEAD
                              'are used.')
     parser.add_argument('--denoising_strategy', nargs='+',type=str,
                         metavar='denoising_strategy',
@@ -90,8 +89,6 @@
                              'denoising strategy options. See the documentation '
                              ' https://github.com/SIMEXP/load_confounds. If no denoising strategy is provided, '
                              'but files are, all regressors in regressor files '
-=======
->>>>>>> 7806a41c
                              'are used.')
     parser.add_argument('--as_voxels', default=False,
                         action='store_true',
@@ -162,10 +159,7 @@
 
     # convert empty list parameters to None 
     params['labels'] = _empty_to_None(params['labels'])
-<<<<<<< HEAD
     params['denoising_strategy'] = _empty_to_None(params['denoising_strategy'])
-=======
->>>>>>> 7806a41c
     params['regressor_names'] = _empty_to_None(params['regressor_names'])
     params['regressor_files'] = _empty_to_None(params['regressor_files'])
 
